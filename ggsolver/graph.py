--- conflicted
+++ resolved
@@ -631,8 +631,6 @@
         dot_graph.layout("dot")
         dot_graph.draw(fpath)
 
-<<<<<<< HEAD
-=======
     def is_isomorphic_to(self, other: 'Graph'):
         """
         Checks if the graph is isomorphic to the `other` graph.
@@ -659,7 +657,6 @@
         reachable_nodes = set(reduce(set.union, list(map(set, nx.bfs_layers(rev_graph, sources)))))
         return reachable_nodes
 
->>>>>>> acce4d73
 
 class SubGraph(Graph):
     """
@@ -738,13 +735,8 @@
         return [uid for uid, value in self._hidden_nodes.items() if value is True]
 
     def visible_nodes(self):
-<<<<<<< HEAD
-        """ Gets the list of nodes in subgraph. """
-        return [uid for uid, value in self._hidden_nodes.items() if value is False]
-=======
         # return [uid for uid, value in self._hidden_nodes.items() if value is False]
         return list(set(self.nodes()) - set(self.hidden_nodes()))
->>>>>>> acce4d73
 
     def number_of_visible_nodes(self):
         """ Gets the number of nodes in subgraph. """
@@ -771,13 +763,8 @@
         return [edge for edge, value in self._hidden_edges.items() if value is True]
 
     def visible_edges(self):
-<<<<<<< HEAD
-        """ Gets the list of edges in subgraph. """
-        return [edge for edge, value in self._hidden_edges.items() if value is False]
-=======
         # return [edge for edge, value in self._hidden_edges.items() if value is False]
         return list(set(self.edges()) - set(self.hidden_edges()))
->>>>>>> acce4d73
 
     def number_of_visible_edges(self):
         """ Gets the number of edges in subgraph. """
