--- conflicted
+++ resolved
@@ -593,9 +593,4 @@
 
         dot_graph = nx.nx_agraph.to_agraph(g)
         dot_graph.layout("dot")
-<<<<<<< HEAD
-        dot_graph.draw(fname)
-=======
-        dot_graph.draw(fpath)
-
->>>>>>> 62e4d78e
+        dot_graph.draw(fpath)