--- conflicted
+++ resolved
@@ -6,7 +6,6 @@
 import typing
 from collections.abc import Iterable
 from ggsolver import util
-<<<<<<< HEAD
 from ggsolver.graph import NodePropertyMap, EdgePropertyMap, Graph, SubGraph
 from functools import partial
 from tqdm import tqdm
@@ -16,15 +15,6 @@
 except ImportError:
     logging.error(util.ColoredMsg.error(f"[ERROR] logic.pl could not be loaded. Logic functionality will not work."))
 
-=======
-from ggsolver.graph import NodePropertyMap, EdgePropertyMap, Graph
-from functools import partial
-from tqdm import tqdm
-try:
-    from ggsolver.logic import pl
-except ImportError:
-    print(util.ColoredMsg.warn("[WARN] spot not found. Logic dependent components may not work as expected."))
->>>>>>> acce4d73
 
 # ==========================================================================
 # DECORATOR FUNCTIONS.
@@ -130,14 +120,7 @@
                             f"Check the values: is_deterministic: {self.is_deterministic()}, "
                             f"self.is_quantitative:{self.is_probabilistic()}.")
 
-<<<<<<< HEAD
         return edges
-=======
-    def _add_edges_to_graph(self, graph, pointed=False):
-        """
-        Adds edges to the input graph and sets the "input" property.
-        Each edge is unique identified by a triple (state, input, next_state).
->>>>>>> acce4d73
 
     def _gen_underlying_graph_unpointed(self, graph):
         """
@@ -153,7 +136,6 @@
         # Add states to graph
         node_ids = list(graph.add_nodes(len(states)))
 
-<<<<<<< HEAD
         # Cache states as a dictionary {state: uid}
         self.__states = dict(zip(states, node_ids))
 
@@ -263,94 +245,6 @@
 
                         # Add edge to graph
                         key = graph.add_edge(uid, vid)
-=======
-        # PATCH #1: The following patch will raise error for non-hashable state objects.
-        # Generate a state: uid dictionary for accelerating iteration.
-        state2id = {self.__states[i]: i for i in range(len(self.__states))}
-
-        # Create an edge property called input
-        property_inp = EdgePropertyMap(graph=self)
-        property_prob = EdgePropertyMap(graph=self, default=None)
-
-        # Generate edges by applying each input to every state.
-        if pointed:
-            assert self.init_state() is not None
-            states = [self.init_state()]
-        else:
-            states = self.__states
-
-        for state in tqdm(states):
-            for inp in inputs:
-                next_states = self.delta(state, inp)
-
-                # There are three types of graphical models. Handle each separately.
-                # If model is deterministic, next states is a single state.
-                if self.is_deterministic():
-                    if pointed:
-                        states.append(next_states)
-
-                    try:
-                        uid = state2id[state]
-                        vid = state2id[next_states]
-                        key = graph.add_edge(uid, vid)
-                        property_inp[(uid, vid, key)] = inp
-                    except ValueError:
-                        logging.warning(
-                            util.ColoredMsg.warn(f"[WARN] {self.__class__.__name__}._graphify_unpointed(): "
-                                                 f"No edge(s) added to graph for state={state}, input={inp}, "
-                                                 f"next_state={next_states}.")
-                        )
-
-                # If model is non-deterministic, next states is an Iterable of states.
-                elif not self.is_deterministic() and not self.is_probabilistic():
-                    for next_state in next_states:
-                        if pointed:
-                            states.append(next_states)
-
-                        try:
-                            uid = state2id[state]
-                            vid = state2id[next_state]
-                            key = graph.add_edge(uid, vid)
-                            property_inp[(uid, vid, key)] = inp
-                        except ValueError:
-                            logging.warning(
-                                util.ColoredMsg.warn(f"[WARN] {self.__class__.__name__}._graphify_unpointed(): "
-                                                     f"No edge(s) added to graph for state={state}, input={inp}, "
-                                                     f"next_state={next_state}.")
-                            )
-
-                # If model is stochastic, next states is a Distribution of states.
-                elif not self.is_deterministic() and self.is_probabilistic():
-                    for next_state in next_states.support():
-                        if pointed:
-                            states.append(next_states)
-
-                        try:
-                            uid = state2id[state]
-                            vid = state2id[next_state]
-                            key = graph.add_edge(uid, vid)
-                            property_inp[(uid, vid, key)] = inp
-                            property_prob[(uid, vid, key)] = next_states.pmf(next_state)
-                        except ValueError:
-                            logging.warning(
-                                util.ColoredMsg.warn(f"[WARN] {self.__class__.__name__}._graphify_unpointed(): "
-                                                     f"No edge(s) added to graph for state={state}, input={inp}, "
-                                                     f"next_state={next_state}.")
-                            )
-
-                else:
-                    raise TypeError("Graphical Model is neither deterministic, nor non-deterministic, nor stochastic! "
-                                    f"Check the values: is_deterministic: {self.is_deterministic()}, "
-                                    f"self.is_quantitative:{self.is_probabilistic()}.")
-
-        # Update the properties with graph
-        if self._input not in self.GRAPH_PROPERTY:
-            graph["inp_domain"] = inputs
-            graph["input_name"] = self._input
-            logging.info(util.ColoredMsg.ok(f"[INFO] Processed graph property: inp_domain. OK."))
-        else:
-            logging.info(util.ColoredMsg.ok(f"[INFO] Queuing graph property: {self._input} instead of inp_domain. OK"))
->>>>>>> acce4d73
 
                         # Set edge properties
                         ep_input[uid, vid, key] = inp
@@ -489,26 +383,8 @@
         if pointed is True and self._init_state is None:
             raise ValueError(f"{self.__class__.__name__} is not initialized. "
                              f"Did you forget to call {self.__class__.__name__}.initialize() function?")
-<<<<<<< HEAD
 
         # Initialize graph object
-=======
-        elif pointed is True and self._init_state is not None:
-            graph = self.graphify_pointed()
-        else:
-            graph = self.graphify_unpointed(base_only)
-
-        print(util.BColors.OKGREEN, f"[SUCCESS] {graph} generated.", util.BColors.ENDC)
-        return graph
-
-    def graphify_pointed(self):
-        """
-        Constructs the underlying graph of the graphical model. The constructed graph contains only the states that are
-        reachable from the initial state.
-
-        :return: (:class:`ggsolver.graph.Graph` object) An equivalent graph representation of the graphical model.
-        """
->>>>>>> acce4d73
         graph = Graph()
 
         # Glob node, edge and graph properties
@@ -520,7 +396,6 @@
         logging.info(util.ColoredMsg.header(f"[INFO] Globbed node properties: {node_props}"))
         logging.info(util.ColoredMsg.header(f"[INFO] Globbed edge properties: {edge_props}"))
         logging.info(util.ColoredMsg.header(f"[INFO] Globbed graph properties: {graph_props}"))
-<<<<<<< HEAD
         logging.info(util.ColoredMsg.header(f"[INFO] Duplicate node, edge properties: "
                                             f"{set.intersection(node_props, edge_props)}"))
         logging.info(util.ColoredMsg.header(f"[INFO] Duplicate edge, graph properties: "
@@ -535,18 +410,6 @@
         # Construct underlying graph for unpointed construction
         else:
             self._gen_underlying_graph_unpointed(graph)
-=======
-        logging.info(util.ColoredMsg.header(f"[INFO] Duplicate state, trans properties: "
-                                            f"{set.intersection(state_props, trans_props)}"))
-        logging.info(util.ColoredMsg.header(f"[INFO] Duplicate trans, graph properties: "
-                                            f"{set.intersection(trans_props, graph_props)}"))
-        logging.info(util.ColoredMsg.header(f"[INFO] Duplicate graph, state properties: "
-                                            f"{set.intersection(graph_props, state_props)}"))
-
-        # Add nodes and edges to the graph
-        self._add_nodes_to_graph(graph)
-        self._add_edges_to_graph(graph, pointed=True)
->>>>>>> acce4d73
 
         # Add node properties
         for p_name in node_props:
@@ -1451,7 +1314,6 @@
     def strategy_type(self):
         return self._strategy_type
 
-<<<<<<< HEAD
 
 class Solver:
     """
@@ -1625,8 +1487,4 @@
 #         raise NotImplementedError("Need to figure out how to select/customize distributions at each state.")
 #
 #     def __call__(self, state):
-#         pass
-=======
-    def graph(self):
-        return self._graph
->>>>>>> acce4d73
+#         pass